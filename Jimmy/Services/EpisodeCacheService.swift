import Foundation
import SwiftUI
#if canImport(OSLog)
import OSLog
#endif

/// Service that manages caching of episodes for individual podcasts
class EpisodeCacheService: ObservableObject {
    static let shared = EpisodeCacheService()
    
    // MARK: - Cache Data Structures
    
    private struct CacheEntry {
        let episodes: [Episode]
        let timestamp: Date
        let lastModified: String? // ETags or Last-Modified headers for HTTP caching
        
        var isExpired: Bool {
            let expirationTime: TimeInterval = 30 * 60 // 30 minutes
            return Date().timeIntervalSince(timestamp) > expirationTime
        }
        
        var age: TimeInterval {
            return Date().timeIntervalSince(timestamp)
        }
    }
    
    // Codable structure for file storage
    private struct CacheData: Codable {
        let episodes: [Episode]
        let timestamp: TimeInterval
        let lastModified: String?
    }
    
    // Container for all cache entries
    private struct CacheContainer: Codable {
        let entries: [String: CacheData] // UUID string -> CacheData
    }
    
    private var episodeCache: [UUID: CacheEntry] = [:]
    private let cacheQueue = DispatchQueue(label: "episode-cache-queue", qos: .userInitiated, attributes: .concurrent)
    private let persistenceKey = "episodeCacheData"
#if canImport(OSLog)
    private let logger = Logger(subsystem: "com.jimmy.app", category: "cache")
#endif
    
    // MARK: - Published Properties
    
    @Published var isLoadingEpisodes: [UUID: Bool] = [:]
    @Published var loadingErrors: [UUID: String] = [:]
    
    // MARK: - Initialization
    
    private init() {
        // Load cache data (will migrate from UserDefaults if needed)
        loadCacheFromDisk()
        
        startCacheCleanupTimer()
    }
    
    // MARK: - Public Interface
    
    /// Get episodes for a podcast, using cache when available
    /// - Parameters:
    ///   - podcast: The podcast to get episodes for
    ///   - forceRefresh: Whether to bypass cache and fetch fresh data
    ///   - completion: Completion handler with episodes
    func getEpisodes(
        for podcast: Podcast,
        forceRefresh: Bool = false,
        completion: @escaping ([Episode]) -> Void
    ) {
        cacheQueue.async { [weak self] in
            guard let self = self else { return }
            
            let podcastID = podcast.id
            
            // Update loading state
            DispatchQueue.main.async {
                self.isLoadingEpisodes[podcastID] = true
                self.loadingErrors[podcastID] = nil
            }
            
            // Check cache first (unless force refresh is requested)
            if !forceRefresh, let cachedEntry = self.episodeCache[podcastID], !cachedEntry.isExpired {
                #if canImport(OSLog)
                logger.info("Using cached episodes for \(podcast.title, privacy: .public) (age: \(Int(cachedEntry.age/60))m)")
                #else
                print("📱 Using cached episodes for \(podcast.title) (age: \(Int(cachedEntry.age/60))m)")
                #endif
                
                DispatchQueue.main.async {
                    self.isLoadingEpisodes[podcastID] = false
                    completion(cachedEntry.episodes)
                }
                return
            }
            
            // If offline, return cached data if available
            if !NetworkMonitor.shared.isConnected {
                if let cachedEntry = self.episodeCache[podcastID] {
                    #if canImport(OSLog)
                    logger.info("Offline - using cached episodes for \(podcast.title, privacy: .public)")
                    #else
                    print("📡 Offline - using cached episodes for \(podcast.title)")
                    #endif
                    DispatchQueue.main.async {
                        self.isLoadingEpisodes[podcastID] = false
                        self.loadingErrors[podcastID] = "You appear to be offline. Showing cached episodes."
                        completion(cachedEntry.episodes)
                    }
                    return
                } else {
                    DispatchQueue.main.async {
                        self.isLoadingEpisodes[podcastID] = false
                        self.loadingErrors[podcastID] = "You appear to be offline."
                        completion([])
                    }
                    return
                }
            }

            // Cache miss or expired - fetch fresh data
            let cacheAge = self.episodeCache[podcastID]?.age ?? 0
            #if canImport(OSLog)
            logger.info("Fetching fresh episodes for \(podcast.title, privacy: .public) (cache age: \(Int(cacheAge/60))m, force: \(forceRefresh))")
            #else
            print("🌐 Fetching fresh episodes for \(podcast.title) (cache age: \(Int(cacheAge/60))m, force: \(forceRefresh))")
            #endif
            
            self.fetchAndCacheEpisodes(for: podcast) { episodes, error in
                DispatchQueue.main.async {
                    self.isLoadingEpisodes[podcastID] = false
                    
                    if let error = error {
                        self.loadingErrors[podcastID] = error
                        
                        // If we have stale cache data, return it as fallback
                        if let staleEntry = self.episodeCache[podcastID] {
                            #if canImport(OSLog)
<<<<<<< HEAD
                            logger.warning("Using stale cache as fallback for \(podcast.title, privacy: .public)")
=======
                            self.logger.warning("Using stale cache as fallback for \(podcast.title, privacy: .public)")
>>>>>>> 6e1129e0
                            #else
                            print("⚠️ Using stale cache as fallback for \(podcast.title)")
                            #endif
                            completion(staleEntry.episodes)
                        } else {
                            completion([])
                        }
                    } else {
                        self.loadingErrors[podcastID] = nil
                        completion(episodes)
                    }
                }
            }
        }
    }
    
    /// Get cached episodes immediately (synchronously) if available
    /// - Parameter podcastID: The podcast ID
    /// - Returns: Cached episodes or nil if not cached or expired
    func getCachedEpisodes(for podcastID: UUID) -> [Episode]? {
        return cacheQueue.sync {
            guard let entry = episodeCache[podcastID], !entry.isExpired else {
                return nil
            }
            return entry.episodes
        }
    }
    
    /// Check if episodes are cached and not expired for a podcast
    /// - Parameter podcastID: The podcast ID
    /// - Returns: True if fresh cached data is available
    func hasFreshCache(for podcastID: UUID) -> Bool {
        return cacheQueue.sync {
            guard let entry = episodeCache[podcastID] else { return false }
            return !entry.isExpired
        }
    }
    
    /// Clear cache for a specific podcast
    /// - Parameter podcastID: The podcast ID to clear cache for
    func clearCache(for podcastID: UUID) {
        cacheQueue.async(flags: .barrier) { [weak self] in
            self?.episodeCache.removeValue(forKey: podcastID)
            self?.saveCacheToDisk()
        }
        
        DispatchQueue.main.async { [weak self] in
            self?.isLoadingEpisodes[podcastID] = false
            self?.loadingErrors.removeValue(forKey: podcastID)
        }
    }
    
    /// Clear all cached episodes
    func clearAllCache() {
        cacheQueue.async(flags: .barrier) { [weak self] in
            self?.episodeCache.removeAll()
            self?.saveCacheToDisk()
        }
        
        DispatchQueue.main.async { [weak self] in
            self?.isLoadingEpisodes.removeAll()
            self?.loadingErrors.removeAll()
        }
    }
    
    /// Get cache statistics
    func getCacheStats() -> (totalPodcasts: Int, freshEntries: Int, expiredEntries: Int, totalSizeKB: Double) {
        return cacheQueue.sync {
            let total = episodeCache.count
            let fresh = episodeCache.values.filter { !$0.isExpired }.count
            let expired = total - fresh
            
            // Rough size estimation
            let averageEpisodeSize = 1.0 // KB per episode (rough estimate)
            let totalEpisodes = episodeCache.values.reduce(0) { $0 + $1.episodes.count }
            let sizeKB = Double(totalEpisodes) * averageEpisodeSize
            
            return (total, fresh, expired, sizeKB)
        }
    }

    /// Approximate memory footprint of the in-memory cache in bytes
    func getCacheMemoryUsage() -> Int {
        return cacheQueue.sync {
            episodeCache.values.reduce(0) { result, entry in
                let data = try? JSONEncoder().encode(entry.episodes)
                return result + (data?.count ?? 0)
            }
        }
    }

    /// Manually trigger migration from legacy UserDefaults storage
    func migrateLegacyCacheIfNeeded() {
        _ = migrateLegacyCache()
    }

    // MARK: - Private Methods
    
    private func fetchAndCacheEpisodes(
        for podcast: Podcast,
        completion: @escaping ([Episode], String?) -> Void
    ) {
        PodcastService.shared.fetchEpisodes(for: podcast) { [weak self] episodes in
            guard let self = self else { 
                completion([], "Service unavailable")
                return 
            }
            
            if episodes.isEmpty {
                completion([], "Unable to load episodes. Please check your internet connection and try again.")
                return
            }
            
            // Cache the episodes safely
            self.cacheQueue.async(flags: .barrier) { [weak self] in
                guard let self = self else { return }
                
                let entry = CacheEntry(
                    episodes: episodes,
                    timestamp: Date(),
                    lastModified: nil // Could be enhanced with HTTP headers
                )
                
                self.episodeCache[podcast.id] = entry
                self.saveCacheToDisk()

                #if canImport(OSLog)
<<<<<<< HEAD
                logger.info("Cached \(episodes.count) episodes for \(podcast.title, privacy: .public)")
=======
                self.logger.info("Cached \(episodes.count) episodes for \(podcast.title, privacy: .public)")
>>>>>>> 6e1129e0
                #else
                print("💾 Cached \(episodes.count) episodes for \(podcast.title)")
                #endif
            }
            
            completion(episodes, nil)
        }
    }
    
    // MARK: - Persistence
    
    private func saveCacheToDisk() {
        guard !episodeCache.isEmpty else {
            // Delete cache file if cache is empty
            _ = FileStorage.shared.delete("episodeCache.json")
            return
        }
        
        // Convert cache to Codable format
        var entries: [String: CacheData] = [:]
        
        for (uuid, entry) in episodeCache {
            let cacheData = CacheData(
                episodes: entry.episodes,
                timestamp: entry.timestamp.timeIntervalSince1970,
                lastModified: entry.lastModified
            )
            entries[uuid.uuidString] = cacheData
        }
        
        let container = CacheContainer(entries: entries)
        if FileStorage.shared.save(container, to: "episodeCache.json") {
<<<<<<< HEAD
            let mem = formatBytes(getCacheMemoryUsage())
#if canImport(OSLog)
            logger.info("Episode cache persisted (\(mem) in memory)")
#else
            print("💾 Episode cache persisted (\(mem) in memory)")
#endif
        } else {
            #if canImport(OSLog)
            logger.error("Episode cache not saved due to storage issue")
            #else
            print("⚠️ Episode cache not saved due to storage issue")
            #endif
        }
    }

    /// Migrate cache from legacy UserDefaults storage if present
    @discardableResult
    func migrateLegacyCache() -> CacheContainer? {
        guard let oldData = UserDefaults.standard.object(forKey: persistenceKey) as? [String: [String: Any]] else {
            return nil
        }

#if canImport(OSLog)
        logger.info("Migrating cache from UserDefaults to file storage...")
#else
        print("📦 Migrating cache from UserDefaults to file storage...")
#endif

        var entries: [String: CacheData] = [:]

        for (uuidString, entryData) in oldData {
            guard let episodesBase64 = entryData["episodes"] as? String,
                  let episodesData = Data(base64Encoded: episodesBase64),
                  let episodes = try? JSONDecoder().decode([Episode].self, from: episodesData),
                  let timestampInterval = entryData["timestamp"] as? TimeInterval else {
                continue
            }

            let lastModified = entryData["lastModified"] as? String

            let cacheData = CacheData(
                episodes: episodes,
                timestamp: timestampInterval,
                lastModified: lastModified
            )
            entries[uuidString] = cacheData
=======
            // Calculate memory usage directly without calling getCacheMemoryUsage() to avoid deadlock
            let totalEpisodes = episodeCache.values.reduce(0) { $0 + $1.episodes.count }
            let estimatedBytes = totalEpisodes * 1024 // Rough estimate: 1KB per episode
            let mem = formatBytes(estimatedBytes)
            
#if canImport(OSLog)
            self.logger.info("Episode cache persisted (\(mem) estimated in memory)")
#else
            print("💾 Episode cache persisted (\(mem) estimated in memory)")
#endif
        } else {
            #if canImport(OSLog)
            self.logger.error("Episode cache not saved due to storage issue")
            #else
            print("⚠️ Episode cache not saved due to storage issue")
            #endif
>>>>>>> 6e1129e0
        }

        let container = CacheContainer(entries: entries)

        if !entries.isEmpty {
            _ = FileStorage.shared.save(container, to: "episodeCache.json")
#if canImport(OSLog)
            logger.info("Successfully migrated \(entries.count) cache entries")
#else
            print("📦 Successfully migrated \(entries.count) cache entries")
#endif
        }
        UserDefaults.standard.removeObject(forKey: persistenceKey)

        return entries.isEmpty ? nil : container
    }
    
    private func loadCacheFromDisk() {
        // Try to migrate from UserDefaults first, then load from file
<<<<<<< HEAD
        var container: CacheContainer? = migrateLegacyCache()
=======
        var container: CacheContainer?
        
        // First try to migrate old format from UserDefaults
        if UserDefaults.standard.object(forKey: persistenceKey) != nil {
            #if canImport(OSLog)
            self.logger.info("Migrating cache from UserDefaults to file storage...")
            #else
            print("📦 Migrating cache from UserDefaults to file storage...")
            #endif
            if let oldData = UserDefaults.standard.object(forKey: persistenceKey) as? [String: [String: Any]] {
                // Convert old format to new format
                var entries: [String: CacheData] = [:]
                
                for (uuidString, entryData) in oldData {
                    guard let episodesBase64 = entryData["episodes"] as? String,
                          let episodesData = Data(base64Encoded: episodesBase64),
                          let episodes = try? JSONDecoder().decode([Episode].self, from: episodesData),
                          let timestampInterval = entryData["timestamp"] as? TimeInterval else {
                        continue
                    }
                    
                    let lastModified = entryData["lastModified"] as? String
                    
                    let cacheData = CacheData(
                        episodes: episodes,
                        timestamp: timestampInterval,
                        lastModified: lastModified
                    )
                    entries[uuidString] = cacheData
                }
                
                container = CacheContainer(entries: entries)
                
                // Save to new format and clear UserDefaults
                if !entries.isEmpty {
                    _ = FileStorage.shared.save(container!, to: "episodeCache.json")
                    #if canImport(OSLog)
                    self.logger.info("Successfully migrated \(entries.count) cache entries")
                    #else
                    print("📦 Successfully migrated \(entries.count) cache entries")
                    #endif
                }
                UserDefaults.standard.removeObject(forKey: persistenceKey)
            }
        }
>>>>>>> 6e1129e0
        
        // If no migration happened, load from file
        if container == nil {
            container = FileStorage.shared.load(CacheContainer.self, from: "episodeCache.json")
        }
        
        guard let container = container else {
            return
        }
        
        // Convert back to runtime format
        var loadedCache: [UUID: CacheEntry] = [:]
        
        for (uuidString, cacheData) in container.entries {
            guard let uuid = UUID(uuidString: uuidString) else {
                continue
            }
            
            let timestamp = Date(timeIntervalSince1970: cacheData.timestamp)
            
            let entry = CacheEntry(
                episodes: cacheData.episodes,
                timestamp: timestamp,
                lastModified: cacheData.lastModified
            )
            
            loadedCache[uuid] = entry
        }
        
        episodeCache = loadedCache
        #if canImport(OSLog)
<<<<<<< HEAD
        logger.info("Loaded episode cache with \(episodeCache.count) entries from file storage")
        #else
        print("📱 Loaded episode cache with \(episodeCache.count) entries from file storage")
=======
        self.logger.info("Loaded episode cache with \(self.episodeCache.count) entries from file storage")
        #else
        print("📱 Loaded episode cache with \(self.episodeCache.count) entries from file storage")
>>>>>>> 6e1129e0
        #endif
    }
    
    // MARK: - Cache Maintenance
    
    private func startCacheCleanupTimer() {
        Timer.scheduledTimer(withTimeInterval: 60 * 5, repeats: true) { [weak self] _ in
            self?.cleanupExpiredEntries()
        }
    }
    
    private func cleanupExpiredEntries() {
        cacheQueue.async(flags: .barrier) { [weak self] in
            guard let self = self else { return }
            
            let originalCount = self.episodeCache.count
            
            // Remove entries older than 2 hours
            let maxAge: TimeInterval = 2 * 60 * 60
            self.episodeCache = self.episodeCache.filter { _, entry in
                entry.age < maxAge
            }
            
            let removedCount = originalCount - self.episodeCache.count
            
            if removedCount > 0 {
                #if canImport(OSLog)
<<<<<<< HEAD
                logger.info("Cleaned up \(removedCount) old cache entries")
=======
                self.logger.info("Cleaned up \(removedCount) old cache entries")
>>>>>>> 6e1129e0
                #else
                print("🧹 Cleaned up \(removedCount) old cache entries")
                #endif
                self.saveCacheToDisk()
            }
        }
    }

    private func formatBytes(_ bytes: Int) -> String {
        let formatter = ByteCountFormatter()
        formatter.allowedUnits = [.useAll]
        formatter.countStyle = .file
        return formatter.string(fromByteCount: Int64(bytes))
    }
#if DEBUG
    /// Insert a cache entry for testing purposes
    func insertCache(episodes: [Episode], for podcastID: UUID, timestamp: Date = Date()) {
        cacheQueue.async(flags: .barrier) {
            let entry = CacheEntry(episodes: episodes, timestamp: timestamp, lastModified: nil)
            self.episodeCache[podcastID] = entry
        }
    }
#endif
}

// MARK: - Cache Extension for EpisodeViewModel Integration

extension EpisodeCacheService {
    /// Sync cached episodes with EpisodeViewModel
    /// This ensures the global episode list stays updated
    func syncWithEpisodeViewModel(episodes: [Episode]) {
        // Add episodes to the global episode list if they don't exist
        let episodeViewModel = EpisodeViewModel.shared
        episodeViewModel.addEpisodes(episodes)
    }
} <|MERGE_RESOLUTION|>--- conflicted
+++ resolved
@@ -84,7 +84,7 @@
             // Check cache first (unless force refresh is requested)
             if !forceRefresh, let cachedEntry = self.episodeCache[podcastID], !cachedEntry.isExpired {
                 #if canImport(OSLog)
-                logger.info("Using cached episodes for \(podcast.title, privacy: .public) (age: \(Int(cachedEntry.age/60))m)")
+                self.logger.info("Using cached episodes for \(podcast.title, privacy: .public) (age: \(Int(cachedEntry.age/60))m)")
                 #else
                 print("📱 Using cached episodes for \(podcast.title) (age: \(Int(cachedEntry.age/60))m)")
                 #endif
@@ -100,7 +100,7 @@
             if !NetworkMonitor.shared.isConnected {
                 if let cachedEntry = self.episodeCache[podcastID] {
                     #if canImport(OSLog)
-                    logger.info("Offline - using cached episodes for \(podcast.title, privacy: .public)")
+                    self.logger.info("Offline - using cached episodes for \(podcast.title, privacy: .public)")
                     #else
                     print("📡 Offline - using cached episodes for \(podcast.title)")
                     #endif
@@ -123,7 +123,7 @@
             // Cache miss or expired - fetch fresh data
             let cacheAge = self.episodeCache[podcastID]?.age ?? 0
             #if canImport(OSLog)
-            logger.info("Fetching fresh episodes for \(podcast.title, privacy: .public) (cache age: \(Int(cacheAge/60))m, force: \(forceRefresh))")
+            self.logger.info("Fetching fresh episodes for \(podcast.title, privacy: .public) (cache age: \(Int(cacheAge/60))m, force: \(forceRefresh))")
             #else
             print("🌐 Fetching fresh episodes for \(podcast.title) (cache age: \(Int(cacheAge/60))m, force: \(forceRefresh))")
             #endif
@@ -138,11 +138,7 @@
                         // If we have stale cache data, return it as fallback
                         if let staleEntry = self.episodeCache[podcastID] {
                             #if canImport(OSLog)
-<<<<<<< HEAD
-                            logger.warning("Using stale cache as fallback for \(podcast.title, privacy: .public)")
-=======
                             self.logger.warning("Using stale cache as fallback for \(podcast.title, privacy: .public)")
->>>>>>> 6e1129e0
                             #else
                             print("⚠️ Using stale cache as fallback for \(podcast.title)")
                             #endif
@@ -270,11 +266,7 @@
                 self.saveCacheToDisk()
 
                 #if canImport(OSLog)
-<<<<<<< HEAD
-                logger.info("Cached \(episodes.count) episodes for \(podcast.title, privacy: .public)")
-=======
                 self.logger.info("Cached \(episodes.count) episodes for \(podcast.title, privacy: .public)")
->>>>>>> 6e1129e0
                 #else
                 print("💾 Cached \(episodes.count) episodes for \(podcast.title)")
                 #endif
@@ -307,54 +299,6 @@
         
         let container = CacheContainer(entries: entries)
         if FileStorage.shared.save(container, to: "episodeCache.json") {
-<<<<<<< HEAD
-            let mem = formatBytes(getCacheMemoryUsage())
-#if canImport(OSLog)
-            logger.info("Episode cache persisted (\(mem) in memory)")
-#else
-            print("💾 Episode cache persisted (\(mem) in memory)")
-#endif
-        } else {
-            #if canImport(OSLog)
-            logger.error("Episode cache not saved due to storage issue")
-            #else
-            print("⚠️ Episode cache not saved due to storage issue")
-            #endif
-        }
-    }
-
-    /// Migrate cache from legacy UserDefaults storage if present
-    @discardableResult
-    func migrateLegacyCache() -> CacheContainer? {
-        guard let oldData = UserDefaults.standard.object(forKey: persistenceKey) as? [String: [String: Any]] else {
-            return nil
-        }
-
-#if canImport(OSLog)
-        logger.info("Migrating cache from UserDefaults to file storage...")
-#else
-        print("📦 Migrating cache from UserDefaults to file storage...")
-#endif
-
-        var entries: [String: CacheData] = [:]
-
-        for (uuidString, entryData) in oldData {
-            guard let episodesBase64 = entryData["episodes"] as? String,
-                  let episodesData = Data(base64Encoded: episodesBase64),
-                  let episodes = try? JSONDecoder().decode([Episode].self, from: episodesData),
-                  let timestampInterval = entryData["timestamp"] as? TimeInterval else {
-                continue
-            }
-
-            let lastModified = entryData["lastModified"] as? String
-
-            let cacheData = CacheData(
-                episodes: episodes,
-                timestamp: timestampInterval,
-                lastModified: lastModified
-            )
-            entries[uuidString] = cacheData
-=======
             // Calculate memory usage directly without calling getCacheMemoryUsage() to avoid deadlock
             let totalEpisodes = episodeCache.values.reduce(0) { $0 + $1.episodes.count }
             let estimatedBytes = totalEpisodes * 1024 // Rough estimate: 1KB per episode
@@ -371,7 +315,40 @@
             #else
             print("⚠️ Episode cache not saved due to storage issue")
             #endif
->>>>>>> 6e1129e0
+        }
+    }
+
+    /// Migrate cache from legacy UserDefaults storage if present
+    @discardableResult
+    func migrateLegacyCache() -> CacheContainer? {
+        guard let oldData = UserDefaults.standard.object(forKey: persistenceKey) as? [String: [String: Any]] else {
+            return nil
+        }
+
+#if canImport(OSLog)
+        self.logger.info("Migrating cache from UserDefaults to file storage...")
+#else
+        print("📦 Migrating cache from UserDefaults to file storage...")
+#endif
+
+        var entries: [String: CacheData] = [:]
+
+        for (uuidString, entryData) in oldData {
+            guard let episodesBase64 = entryData["episodes"] as? String,
+                  let episodesData = Data(base64Encoded: episodesBase64),
+                  let episodes = try? JSONDecoder().decode([Episode].self, from: episodesData),
+                  let timestampInterval = entryData["timestamp"] as? TimeInterval else {
+                continue
+            }
+
+            let lastModified = entryData["lastModified"] as? String
+
+            let cacheData = CacheData(
+                episodes: episodes,
+                timestamp: timestampInterval,
+                lastModified: lastModified
+            )
+            entries[uuidString] = cacheData
         }
 
         let container = CacheContainer(entries: entries)
@@ -379,7 +356,7 @@
         if !entries.isEmpty {
             _ = FileStorage.shared.save(container, to: "episodeCache.json")
 #if canImport(OSLog)
-            logger.info("Successfully migrated \(entries.count) cache entries")
+            self.logger.info("Successfully migrated \(entries.count) cache entries")
 #else
             print("📦 Successfully migrated \(entries.count) cache entries")
 #endif
@@ -391,9 +368,6 @@
     
     private func loadCacheFromDisk() {
         // Try to migrate from UserDefaults first, then load from file
-<<<<<<< HEAD
-        var container: CacheContainer? = migrateLegacyCache()
-=======
         var container: CacheContainer?
         
         // First try to migrate old format from UserDefaults
@@ -439,7 +413,6 @@
                 UserDefaults.standard.removeObject(forKey: persistenceKey)
             }
         }
->>>>>>> 6e1129e0
         
         // If no migration happened, load from file
         if container == nil {
@@ -471,15 +444,9 @@
         
         episodeCache = loadedCache
         #if canImport(OSLog)
-<<<<<<< HEAD
-        logger.info("Loaded episode cache with \(episodeCache.count) entries from file storage")
-        #else
-        print("📱 Loaded episode cache with \(episodeCache.count) entries from file storage")
-=======
         self.logger.info("Loaded episode cache with \(self.episodeCache.count) entries from file storage")
         #else
         print("📱 Loaded episode cache with \(self.episodeCache.count) entries from file storage")
->>>>>>> 6e1129e0
         #endif
     }
     
@@ -507,11 +474,7 @@
             
             if removedCount > 0 {
                 #if canImport(OSLog)
-<<<<<<< HEAD
-                logger.info("Cleaned up \(removedCount) old cache entries")
-=======
                 self.logger.info("Cleaned up \(removedCount) old cache entries")
->>>>>>> 6e1129e0
                 #else
                 print("🧹 Cleaned up \(removedCount) old cache entries")
                 #endif
