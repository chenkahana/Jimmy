--- conflicted
+++ resolved
@@ -294,20 +294,16 @@
         
         let container = CacheContainer(entries: entries)
         if FileStorage.shared.save(container, to: "episodeCache.json") {
-<<<<<<< HEAD
             // Calculate memory usage directly without calling getCacheMemoryUsage() to avoid deadlock
             let totalEpisodes = episodeCache.values.reduce(0) { $0 + $1.episodes.count }
             let estimatedBytes = totalEpisodes * 1024 // Rough estimate: 1KB per episode
             let mem = formatBytes(estimatedBytes)
+            
+#if canImport(OSLog)
+            logger.info("Episode cache persisted (\(mem) estimated in memory)")
+#else
             print("💾 Episode cache persisted (\(mem) estimated in memory)")
-=======
-            let mem = formatBytes(getCacheMemoryUsage())
-#if canImport(OSLog)
-            logger.info("Episode cache persisted (\(mem) in memory)")
-#else
-            print("💾 Episode cache persisted (\(mem) in memory)")
 #endif
->>>>>>> 1ffff6f6
         } else {
             #if canImport(OSLog)
             logger.error("Episode cache not saved due to storage issue")
